import numpy as np
from scipy.signal import get_window
from scipy.io import wavfile
from typing import Optional, Union
import torch
import torch.nn.functional as F
from pathlib import Path
from librosa import load as load_audio

from enhancer.utils import Audio


class Inference:
    """
    contains methods used for inference.
    """

    @staticmethod
    def read_input(audio, sr, model_sr):
        """
        read and verify audio input regardless of the input format.
        arguments:
            audio : audio input
            sr : sampling rate of input audio
            model_sr : sampling rate used for model training.
        """

        if isinstance(audio, (np.ndarray, torch.Tensor)):
            assert sr is not None, "Invalid sampling rate!"
            if len(audio.shape) == 1:
                audio = audio.reshape(1,-1)

        if isinstance(audio, str):
            audio = Path(audio)
            if not audio.is_file():
                raise ValueError(f"Input file {audio} does not exist")
            else:
                audio, sr = load_audio(
                    audio,
                    sr=sr,
                )
                if len(audio.shape) == 1:
                    audio = audio.reshape(1, -1)
        else:
            assert (
                audio.shape[0] == 1
            ), "Enhance inference only supports single waveform"

        waveform = Audio.resample_audio(audio, sr=sr, target_sr=model_sr)
        waveform = Audio.convert_mono(waveform)
        if isinstance(waveform, np.ndarray):
            waveform = torch.from_numpy(waveform)

        return waveform

    @staticmethod
    def batchify(
        waveform: torch.Tensor,
        window_size: int,
        step_size: Optional[int] = None,
    ):
        """
        break input waveform into samples with duration specified.(Overlap-add)
        arguments:
            waveform : audio waveform
            window_size : window size used for splitting waveform into batches
            step_size : step_size used for splitting waveform into batches
        """
        assert (
            waveform.ndim == 2
        ), f"Expcted input waveform with 2 dimensions (channels,samples), got {waveform.ndim}"
        _, num_samples = waveform.shape
        waveform = waveform.unsqueeze(-1)
        step_size = window_size // 2 if step_size is None else step_size

        if num_samples >= window_size:
            waveform_batch = F.unfold(
                waveform[None, ...],
                kernel_size=(window_size, 1),
                stride=(step_size, 1),
                padding=(window_size, 0),
            )
            waveform_batch = waveform_batch.permute(2, 0, 1)

        return waveform_batch

    @staticmethod
    def aggreagate(
        data: torch.Tensor,
        window_size: int,
        total_frames: int,
        step_size: Optional[int] = None,
        window="hanning",
    ):
        """
        stitch batched waveform into single waveform. (Overlap-add)
        arguments:
            data: batched waveform
            window_size : window_size used to batch waveform
            step_size : step_size used to batch waveform
            total_frames : total number of frames present in original waveform
            window : type of window used for overlap-add mechanism.
        """
        num_chunks, n_channels, num_frames = data.shape
        window = get_window(window=window, Nx=data.shape[-1])
        window = torch.from_numpy(window).to(data.device)
        data *= window
        step_size = window_size//2 if step_size is None else step_size


        data = data.permute(1, 2, 0)
        data = F.fold(
            data,
            (total_frames, 1),
            kernel_size=(window_size, 1),
            stride=(step_size, 1),
            padding=(window_size, 0),
        ).squeeze(-1)

        return data.reshape(1, n_channels, -1)

    @staticmethod
    def write_output(
        waveform: torch.Tensor, filename: Union[str, Path], sr: int
    ):
        """
        write audio output as wav file
        arguments:
            waveform : audio waveform
            filename : name of the wave file. Output will be written as cleaned_filename.wav
            sr : sampling rate
        """

        if isinstance(filename, str):
            filename = Path(filename)

        parent, name = filename.parent, "cleaned_"+filename.name
        filename = parent/Path(name)
        if filename.is_file():
            raise FileExistsError(f"file {filename} already exists")
        else:
<<<<<<< HEAD
            wavfile.write(filename, rate=sr, data=waveform.detach().cpu())
=======
            if isinstance(waveform,torch.Tensor):
                waveform = waveform.detach().cpu().squeeze().numpy()
            wavfile.write(filename,rate=sr,data=waveform)

    @staticmethod
    def prepare_output(waveform:torch.Tensor, model_sampling_rate:int,
        audio:Union[str,np.ndarray,torch.Tensor], sampling_rate:Optional[int]
    ):
        if isinstance(audio,np.ndarray):
            waveform = waveform.detach().cpu().numpy()

        if sampling_rate!=None:
            waveform = Audio.resample_audio(waveform, sr=model_sampling_rate, target_sr=sampling_rate)

        return waveform     






>>>>>>> 9648a3fc

    @staticmethod
    def prepare_output(
        waveform: torch.Tensor,
        model_sampling_rate: int,
        audio: Union[str, np.ndarray, torch.Tensor],
        sampling_rate: Optional[int],
    ):
        """
        prepare output audio based on input format
        arguments:
            waveform : predicted audio waveform
            model_sampling_rate : sampling rate used to train the model
            audio : input audio
            sampling_rate : input audio sampling rate

        """
        if isinstance(audio, np.ndarray):
            waveform = waveform.detach().cpu().numpy()

        if sampling_rate is not None:
            waveform = Audio.resample_audio(
                waveform, sr=model_sampling_rate, target_sr=sampling_rate
            )

        return waveform<|MERGE_RESOLUTION|>--- conflicted
+++ resolved
@@ -139,31 +139,7 @@
         if filename.is_file():
             raise FileExistsError(f"file {filename} already exists")
         else:
-<<<<<<< HEAD
             wavfile.write(filename, rate=sr, data=waveform.detach().cpu())
-=======
-            if isinstance(waveform,torch.Tensor):
-                waveform = waveform.detach().cpu().squeeze().numpy()
-            wavfile.write(filename,rate=sr,data=waveform)
-
-    @staticmethod
-    def prepare_output(waveform:torch.Tensor, model_sampling_rate:int,
-        audio:Union[str,np.ndarray,torch.Tensor], sampling_rate:Optional[int]
-    ):
-        if isinstance(audio,np.ndarray):
-            waveform = waveform.detach().cpu().numpy()
-
-        if sampling_rate!=None:
-            waveform = Audio.resample_audio(waveform, sr=model_sampling_rate, target_sr=sampling_rate)
-
-        return waveform     
-
-
-
-
-
-
->>>>>>> 9648a3fc
 
     @staticmethod
     def prepare_output(
